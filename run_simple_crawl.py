from automation import TaskManager
import sys

# Runs a basic crawl which simply runs through a list of websites

# loads a list of websites from a text file
def load_sites(site_path):
    sites = []

    f = open(site_path)
    for site in f:
        cleaned_site = site.strip() if site.strip().startswith("http") else "http://" + site.strip()
        sites.append(cleaned_site)
    f.close()

    return sites

# runs the crawl itself
# <db_loc> is the absolute path of where we want to dump the database
# <db_name> is the name of the database
# <preferences> is a dictionary of preferences to initialize the crawler
def run_site_crawl(db_loc, db_name, sites, preferences):
    db_loc = db_loc if db_loc.endswith("/") else db_loc + "/"

    manager = TaskManager.TaskManager(db_loc, db_name, browser=preferences["browser"], timeout=preferences["timeout"],
                                      headless=preferences["headless"], proxy=preferences["proxy"], 
<<<<<<< HEAD
                                      tp_cookies=preferences["tp_cookies"], donottrack=preferences["donottrack"],
                                      profile_tar=preferences["load_folder"], random_attributes=True)
=======
                                      tp_cookies=preferences["tp_cookies"], fourthparty=preferences["fourthparty"],
                                      donottrack=preferences["donottrack"], profile_tar=preferences["load_folder"])

>>>>>>> d964cda3
    for site in sites:
        manager.get(site)

    # dump profile at the end if necessary
    if preferences['dump_folder'] is not None:
        manager.dump_profile(preferences['dump_folder'])

    manager.close()

# prints out the help message in the case that too few arguments are mentioned
def print_help_message():
    print "\nMust call simple crawl script with at least two arguments: \n" \
          "1. The absolute directory path in which to store the crawl DB\n" \
          "2. The name of the crawl DB\n" \
          "Other command line argument flags are:\n" \
          "-browser: specifies type of browser to use (firefox or chrome)\n" \
          "-donottrack: True/False value as to whether to use the Do Not Track flag\n" \
          "-tp_cookies: string designating third-party cookie preferences: always, never or just_visted\n" \
          "-proxy: True/False value as to whether to use proxy-based instrumentation\n" \
          "-headless: True/False value as to whether to run browser in headless mode\n" \
          "-timeout: timeout (in seconds) for the TaskManager to default time out loads\n" \
          "-load: absolute path of folder that contains tar-zipped user profile\n" \
          "-dump: absolute path of folder in which to dump tar-zipped user profile\n" \

# main helper function, reads command-line arguments and launches crawl
def main(argv):
    # filters out bad arguments
    if len(argv) < 4 or len(argv) % 2 != 0:
        print_help_message()
        return

    db_loc = argv[1]  # absolute path for the database
    db_name = argv[2]  # name of the crawl database
    site_file = argv[3]  # absolute path of the file that contains the list of sites to visit
    sites = load_sites(site_file)

    # default preferences for the crawl (see print_help_message for details of their meanings)
    preferences = {
        "browser": "firefox",
        "donottrack": False,
        "tp_cookies": "always",
        "proxy": True,
        "headless": False,
        "timeout": 60.0,
        "load_folder": None,
        "dump_folder": None,
        "wipe": False
    }

    # overwrites the default preferences based on command-line inputs
    for i in xrange(4, len(argv), 2):
        if argv[i] == "-browser":
            preferences["browser"] = "chrome" if argv[i+1].lower() == "chrome" else "firefox"
        elif argv[i] == "-donottrack":
            preferences["donottrack"] = True if argv[i+1].lower() == "true" else False
        elif argv[i] == "-tp_cookies":
            preferences["tp_cookies"] = argv[i+1].lower()
        elif argv[i] == "-proxy":
            preferences["proxy"] = True if argv[i+1].lower() == "true" else False
        elif argv[i] == "-headless":
            preferences["headless"] = True if argv[i+1].lower() == "true" else False
        elif argv[i] == "-timeout":
            preferences["timeout"] = float(argv[i+1]) if float(argv[i]) > 0 else 30.0
        elif argv[i] == "-load":
            preferences["load_folder"] = argv[i+1]
        elif argv[i] == "-dump":
            preferences["dump_folder"] = argv[i+1]

    # launches the crawl with the updated preferences
    run_site_crawl(db_loc, db_name, sites, preferences)

# Full main function (just passes down sys.argv)
if __name__ == "__main__":
    main(sys.argv)<|MERGE_RESOLUTION|>--- conflicted
+++ resolved
@@ -24,14 +24,8 @@
 
     manager = TaskManager.TaskManager(db_loc, db_name, browser=preferences["browser"], timeout=preferences["timeout"],
                                       headless=preferences["headless"], proxy=preferences["proxy"], 
-<<<<<<< HEAD
-                                      tp_cookies=preferences["tp_cookies"], donottrack=preferences["donottrack"],
-                                      profile_tar=preferences["load_folder"], random_attributes=True)
-=======
                                       tp_cookies=preferences["tp_cookies"], fourthparty=preferences["fourthparty"],
                                       donottrack=preferences["donottrack"], profile_tar=preferences["load_folder"])
-
->>>>>>> d964cda3
     for site in sites:
         manager.get(site)
 
