from ..Commands.profile_commands import load_profile

from selenium import webdriver
from pyvirtualdisplay import Display
from math import ceil
import shutil
import os
import cPickle
import random

def deploy_firefox(browser_params):
    root_dir = os.path.dirname(__file__)  # directory of this file
    
    display_pid = None
    fp = webdriver.FirefoxProfile()
    browser_profile_path = fp.path + '/'
    
    profile_settings = None  # Imported browser settings
    ext_dict = None  # Dictionary of supported extensions
    if browser_params['profile_tar']:
        profile_settings = load_profile(browser_profile_path, browser_params['profile_tar'])

    if browser_params['random_attributes'] and profile_settings is None:
        profile_settings = dict()

        # load a random set of extensions
        with open(os.path.join(root_dir, 'firefox_extensions/supported_extensions.p'), 'rb') as f:
            ext_dict = cPickle.load(f)
        extensions = random.sample(ext_dict.keys(),random.randint(0, len(ext_dict.keys())))
        profile_settings['extensions'] = extensions

        # choose a random screen-res from list
        resolutions = list()
        with open(os.path.join(root_dir, 'screen_resolutions.txt'), 'r') as f:
            for line in f:
                resolutions.append(tuple(line.strip().split(',')))
        profile_settings['screen_res'] = random.choice(resolutions)

        # set a random user agent from list
        ua_strings = list()
        with open(os.path.join(root_dir, 'user_agent_strings.txt'), 'r') as f:
            for line in f:
                ua_strings.append(line.strip())
        profile_settings['ua_string'] = random.choice(ua_strings)
    
    # If profile settings still not set - set defaults
    if profile_settings is None:
        profile_settings = dict()
        profile_settings['extensions'] = []  # Load no extensions
        profile_settings['screen_res'] = (1366, 768)
        profile_settings['ua_string'] = None

    # Load profile settings - window size set after initialization
    if profile_settings['extensions'] != [] and ext_dict is None:
        with open(os.path.join(root_dir, 'firefox_extensions/supported_extensions.p'), 'rb') as f:
            ext_dict = cPickle.load(f)
    for extension in profile_settings['extensions']:
        ext_loc = os.path.join(root_dir, 'firefox_extensions/', ext_dict[extension]['filename'])
        fp.add_extension(extension=ext_loc)
        # Avoid start-up screen - set the necessary flags for each extension
        for item in ext_dict[extension]['startup']:
            fp.set_preference(*item)

    if profile_settings['ua_string'] is not None:
        fp.set_preference("general.useragent.override", profile_settings['ua_string'])

    if browser_params['headless']:
        display = Display(visible=0, size=profile_settings['screen_res'])
        display.start()
        display_pid = display.pid

    if browser_params['debugging']:
        firebug_loc = os.path.join(root_dir, 'firefox_extensions/firebug-1.11.0.xpi')
        fp.add_extension(extension=firebug_loc)
        fp.set_preference("extensions.firebug.currentVersion", "1.11.0")  # Avoid startup screen

    if browser_params['proxy']:
        PROXY_HOST = "localhost"
        PROXY_PORT = browser_params['proxy']

        # Direct = 0, Manual = 1, PAC = 2, AUTODETECT = 4, SYSTEM = 5
        fp.set_preference("network.proxy.type", 1)
        fp.set_preference("network.proxy.http", PROXY_HOST)
        fp.set_preference("network.proxy.http_port", PROXY_PORT)
        fp.set_preference("network.proxy.ssl", PROXY_HOST)  # https sites
        fp.set_preference("network.proxy.ssl_port", PROXY_PORT)

        # set this to exclude sites from using proxy
        # http://kb.mozillazine.org/Network.proxy.no_proxies_on
        fp.set_preference("network.proxy.no_proxies_on", "")

        # copy the dbs into temp profile
        # these were created by manually adding the cert to
        # a previous tmp selenium profile
        shutil.copy(os.path.join(root_dir + "/../", 'Proxy/key3.db'), fp.path + '/key3.db')
        shutil.copy(os.path.join(root_dir + "/../", 'Proxy/cert8.db'), fp.path + '/cert8.db')

<<<<<<< HEAD
=======
    #TODO: this isn't supported
    if browser_params['fourthparty']:
        fp.add_extension(extension=os.path.join(root_dir + "/../",
					    'extensions/fourthparty/fourthparty.xpi'))

>>>>>>> d964cda3
    # Turns on Do Not Track
    if browser_params['donottrack']:
        fp.set_preference("privacy.donottrackheader.enabled", True)
        fp.set_preference("privacy.donottrackheader.value", 1)

    # Sets the third party cookie setting
    if browser_params['tp_cookies'].lower() == 'never':
        fp.set_preference("network.cookie.cookieBehavior", 1)
    elif browser_params['tp_cookies'].lower() == 'from_visited':
        fp.set_preference("network.cookie.cookieBehavior", 3)
    else:  # always allow third party cookies
        fp.set_preference("network.cookie.cookieBehavior", 0)
        
    # Disable flash
    if browser_params['disable_flash']:
        fp.set_preference('plugin.state.flash', 0)

    driver = webdriver.Firefox(firefox_profile=fp)

    # Set the timeout equal to half the user set, this constant is up for debate
    timeout = ceil(float(browser_params['timeout'])/2)
    driver.set_page_load_timeout(timeout)
    driver.set_script_timeout(timeout)

    # set window size
    driver.set_window_size(*profile_settings['screen_res'])

    return driver, browser_profile_path, display_pid, profile_settings<|MERGE_RESOLUTION|>--- conflicted
+++ resolved
@@ -95,14 +95,6 @@
         shutil.copy(os.path.join(root_dir + "/../", 'Proxy/key3.db'), fp.path + '/key3.db')
         shutil.copy(os.path.join(root_dir + "/../", 'Proxy/cert8.db'), fp.path + '/cert8.db')
 
-<<<<<<< HEAD
-=======
-    #TODO: this isn't supported
-    if browser_params['fourthparty']:
-        fp.add_extension(extension=os.path.join(root_dir + "/../",
-					    'extensions/fourthparty/fourthparty.xpi'))
-
->>>>>>> d964cda3
     # Turns on Do Not Track
     if browser_params['donottrack']:
         fp.set_preference("privacy.donottrackheader.enabled", True)
