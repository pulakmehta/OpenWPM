--- conflicted
+++ resolved
@@ -1,10 +1,7 @@
-<<<<<<< HEAD
-=======
 from selenium.webdriver.common.by import By
 from selenium.webdriver.common.keys import Keys
 from selenium.webdriver.support.ui import WebDriverWait
 from selenium.webdriver.support import expected_conditions as EC
->>>>>>> d964cda3
 from selenium.common.exceptions import TimeoutException
 from selenium.webdriver.common.action_chains import ActionChains
 import random
@@ -55,10 +52,7 @@
                 webdriver.close()
         webdriver.switch_to_window(main_handle)
 
-    # Sleep for a bit
-    time.sleep(5)
-
-<<<<<<< HEAD
+    #TODO: bot mitigation should be optional
     # bot mitigation 1: move the randomly around a number of times
     for i in xrange(0, NUM_MOUSE_MOVES):
         x = random.randrange(0, 500)
@@ -72,9 +66,11 @@
 
     # bot mitigation 3: randomly wait so that page visits appear at irregular intervals
     time.sleep(random.randrange(RANDOM_SLEEP_LOW, RANDOM_SLEEP_HIGH))
-=======
+    
     # Create a new tab and kill this one to stop traffic
     # NOTE: This code is firefox specific
+    # TODO: This should be optional
+    time.sleep(5)
     switch_to_new_tab = ActionChains(webdriver)
     switch_to_new_tab.key_down(Keys.CONTROL + 't') # open new tab
     switch_to_new_tab.key_up(Keys.CONTROL + 't')
@@ -84,22 +80,6 @@
     switch_to_new_tab.key_up(Keys.CONTROL + 'w')
     switch_to_new_tab.perform()
     time.sleep(5)
-    
-    # Add bot detection mitigation techniques
-    # TODO: make this an option in the future?
-    # move the mouse to random positions a number of times
-    #for i in range(0,10):
-    #    x = random.randrange(0,500)
-    #    y = random.randrange(0,500)
-    #    action = ActionChains(webdriver)
-    #    action.move_by_offset(x,y)
-    #    action.perform
-
-    # scroll to bottom of page
-    #webdriver.execute_script("window.scrollTo(0, document.body.scrollHeight);")
-
-    # random wait time
-    #time.sleep(random.randrange(1,7))
 
 def dump_storage_vectors(top_url, start_time, profile_dir, db_socket_address, crawl_id):
     ''' Grab the newly changed items in supported storage vectors '''
@@ -127,7 +107,7 @@
                       VALUES (?,?,?,?,?,?,?,?,?,?,?,?)",(crawl_id, top_url) + row)
             sock.send(query)
     
-    # localStorage - TODO support modified time
+    # localStorage - TODO this doesn't have a modified time support
     '''
     rows = get_localStorage(profile_dir, start_time)
     if rows is not None:
@@ -138,5 +118,4 @@
     '''
 
     # Close connection to db
-    sock.close()
->>>>>>> d964cda3
+    sock.close()