
import json
import logging
import os
import signal
import sys
import time
from threading import Lock
from typing import Callable

import boto3
import sentry_sdk

from automation import CommandSequence, MPLogger, TaskManager
from automation.utilities import rediswq
from test.utilities import LocalS3Session, local_s3_bucket

# Configuration via environment variables
REDIS_HOST = os.getenv('REDIS_HOST', 'redis-box')
REDIS_QUEUE_NAME = os.getenv('REDIS_QUEUE_NAME', 'crawl-queue')
CRAWL_DIRECTORY = os.getenv('CRAWL_DIRECTORY', 'crawl-data')
S3_BUCKET = os.getenv('S3_BUCKET', 'openwpm-crawls')
HTTP_INSTRUMENT = os.getenv('HTTP_INSTRUMENT', '1') == '1'
COOKIE_INSTRUMENT = os.getenv('COOKIE_INSTRUMENT', '1') == '1'
NAVIGATION_INSTRUMENT = os.getenv('NAVIGATION_INSTRUMENT', '1') == '1'
JS_INSTRUMENT = os.getenv('JS_INSTRUMENT', '1') == '1'
CALLSTACK_INSTRUMENT = os.getenv('CALLSTACK_INSTRUMENT', '1') == '1'
JS_INSTRUMENT_MODULES = os.getenv('JS_INSTRUMENT_MODULES', None)
SAVE_CONTENT = os.getenv('SAVE_CONTENT', '')
PREFS = os.getenv('PREFS', None)
DWELL_TIME = int(os.getenv('DWELL_TIME', '10'))
TIMEOUT = int(os.getenv('TIMEOUT', '60'))
SENTRY_DSN = os.getenv('SENTRY_DSN', None)
LOGGER_SETTINGS = MPLogger.parse_config_from_env()
MAX_JOB_RETRIES = int(os.getenv('MAX_JOB_RETRIES', '2'))

<<<<<<< HEAD
EXTENDED_LEASE_TIME = 2 * (TIMEOUT + DWELL_TIME + 30)

=======

if CALLSTACK_INSTRUMENT is True:
    # Must have JS_INSTRUMENT True for CALLSTACK_INSTRUMENT to work
    JS_INSTRUMENT = True

EXTENDED_LEASE_TIME = 2 * (TIMEOUT + DWELL_TIME + 30)
>>>>>>> c8e31e75

# Loads the default manager params
# We can't use more than one browser per instance because the job management
# code below requires blocking commands. For more context see:
# https://github.com/mozilla/OpenWPM/issues/470
NUM_BROWSERS = 1
manager_params, browser_params = TaskManager.load_default_params(NUM_BROWSERS)

# Browser configuration
for i in range(NUM_BROWSERS):
    browser_params[i]['http_instrument'] = HTTP_INSTRUMENT
    browser_params[i]['cookie_instrument'] = COOKIE_INSTRUMENT
    browser_params[i]['navigation_instrument'] = NAVIGATION_INSTRUMENT
    browser_params[i]['callstack_instrument'] = CALLSTACK_INSTRUMENT
    browser_params[i]['js_instrument'] = JS_INSTRUMENT
    if JS_INSTRUMENT_MODULES:
        browser_params[i]['js_instrument_modules'] = JS_INSTRUMENT_MODULES
    if SAVE_CONTENT == '1':
        browser_params[i]['save_content'] = True
    elif SAVE_CONTENT == '0':
        browser_params[i]['save_content'] = False
    else:
        browser_params[i]['save_content'] = SAVE_CONTENT
    if PREFS:
        browser_params[i]['prefs'] = json.loads(PREFS)
    browser_params[i]['headless'] = True

# Manager configuration
manager_params['data_directory'] = '~/Desktop/%s/' % CRAWL_DIRECTORY
manager_params['log_directory'] = '~/Desktop/%s/' % CRAWL_DIRECTORY
manager_params['output_format'] = 's3'
manager_params['s3_bucket'] = S3_BUCKET
manager_params['s3_directory'] = CRAWL_DIRECTORY

# Allow the use of localstack's mock s3 service
S3_ENDPOINT = os.getenv('S3_ENDPOINT')
if S3_ENDPOINT:
    boto3.DEFAULT_SESSION = LocalS3Session(endpoint_url=S3_ENDPOINT)
    manager_params['s3_bucket'] = local_s3_bucket(
        boto3.resource('s3'), name=S3_BUCKET)

# Instantiates the measurement platform
# Commands time out by default after 60 seconds
manager = TaskManager.TaskManager(manager_params, browser_params,
                                  logger_kwargs=LOGGER_SETTINGS)

# At this point, Sentry should be initiated
if SENTRY_DSN:
    # Add crawler.py-specific context
    with sentry_sdk.configure_scope() as scope:
        # tags generate breakdown charts and search filters
        scope.set_tag('CRAWL_DIRECTORY', CRAWL_DIRECTORY)
        scope.set_tag('S3_BUCKET', S3_BUCKET)
        scope.set_tag('HTTP_INSTRUMENT', HTTP_INSTRUMENT)
        scope.set_tag('COOKIE_INSTRUMENT', COOKIE_INSTRUMENT)
        scope.set_tag('NAVIGATION_INSTRUMENT', NAVIGATION_INSTRUMENT)
        scope.set_tag('JS_INSTRUMENT', JS_INSTRUMENT)
        scope.set_tag('JS_INSTRUMENT_MODULES', JS_INSTRUMENT)
        scope.set_tag('SAVE_CONTENT', SAVE_CONTENT)
        scope.set_tag('DWELL_TIME', DWELL_TIME)
        scope.set_tag('TIMEOUT', TIMEOUT)
        scope.set_tag('MAX_JOB_RETRIES', MAX_JOB_RETRIES)
        scope.set_tag('CRAWL_REFERENCE', '%s/%s' %
                      (S3_BUCKET, CRAWL_DIRECTORY))
        # context adds addition information that may be of interest
        scope.set_context("PREFS", PREFS)
        scope.set_context("crawl_config", {
            'REDIS_QUEUE_NAME': REDIS_QUEUE_NAME,
        })
    # Send a sentry error message (temporarily - to easily be able
    # to compare error frequencies to crawl worker instance count)
    sentry_sdk.capture_message("Crawl worker started")

# Connect to job queue
job_queue = rediswq.RedisWQ(
    name=REDIS_QUEUE_NAME,
    host=REDIS_HOST,
    max_retries=MAX_JOB_RETRIES
)
manager.logger.info("Worker with sessionID: %s" % job_queue.sessionID())
manager.logger.info("Initial queue state: empty=%s" % job_queue.empty())

unsaved_jobs = list()
unsaved_jobs_lock = Lock()

<<<<<<< HEAD
shutting_down = False


def on_shutdown(manager, unsaved_jobs_lock):
    def actual_callback(s: signal.Signals, __):
        global shutting_down
        manager.logger.error("Got interupted by %r, shutting down", s)
        with unsaved_jobs_lock:
            shutting_down = True
        manager.close(relaxed=False)
        sys.exit(1)
    return actual_callback


# Register signal listeners for shutdown
for sig in [signal.SIGTERM, signal.SIGINT]:
    signal.signal(sig, on_shutdown(manager, unsaved_jobs_lock))


def mark_job_done(logger: logging.Logger, unsaved_jobs_lock: Lock,
                  job_queue: rediswq.RedisWQ, job: bytes) \
        -> Callable[[], None]:
    def callback() -> None:
=======

def get_job_completion_callback(logger: logging.Logger,
                                unsaved_jobs_lock: Lock,
                                job_queue: rediswq.RedisWQ,
                                job: bytes) -> Callable[[], None]:
    def callback():
>>>>>>> c8e31e75
        with unsaved_jobs_lock:
            logger.info("Job %r is done", job)
            job_queue.complete(job)
            unsaved_jobs.remove(job)
    return callback


no_job_since = None
# Crawl sites specified in job queue until empty
while not job_queue.empty():
    job_queue.check_expired_leases()
    with unsaved_jobs_lock:
        manager.logger.debug("Currently unfinished jobs are: %s", unsaved_jobs)
        for unsaved_job in unsaved_jobs:
            if not job_queue.renew_lease(unsaved_job,
                                         EXTENDED_LEASE_TIME):
                manager.logger.error("Unsaved job: %s timed out", unsaved_job)

    job = job_queue.lease(
        lease_secs=TIMEOUT + DWELL_TIME + 30, block=True, timeout=5
    )
    if job is None:
        if no_job_since is None:
            no_job_since = time.time()
        elif time.time() - no_job_since > EXTENDED_LEASE_TIME:
            manager.logger.info("All unfinished jobs are being held "
                                "by other worker instance or ourselves. "
                                "Closing to resolve this deadlock")
            break

        manager.logger.debug("Waiting for work since %d "
                             "seconds", time.time() - no_job_since)
        time.sleep(5)
        continue
<<<<<<< HEAD
    no_job_since = None
=======

>>>>>>> c8e31e75
    unsaved_jobs.append(job)
    retry_number = job_queue.get_retry_number(job)
    site_rank, site = job.decode("utf-8").split(',')
    if "://" not in site:
        site = "http://" + site
<<<<<<< HEAD
    manager.logger.info("Visiting %s...", site)
    callback = mark_job_done(manager.logger, unsaved_jobs_lock, job_queue, job)
=======
    manager.logger.info("Visiting %s..." % site)
    callback = get_job_completion_callback(
        manager.logger, unsaved_jobs_lock, job_queue, job)
>>>>>>> c8e31e75
    command_sequence = CommandSequence.CommandSequence(
        site, blocking=True, reset=True, retry_number=retry_number,
        callback=callback, site_rank=site_rank
    )
    command_sequence.get(sleep=DWELL_TIME, timeout=TIMEOUT)
    manager.execute_command_sequence(command_sequence)
else:
    manager.logger.info("Job queue finished, exiting.")
manager.close()

if SENTRY_DSN:
    sentry_sdk.capture_message("Crawl worker finished")<|MERGE_RESOLUTION|>--- conflicted
+++ resolved
@@ -34,17 +34,12 @@
 LOGGER_SETTINGS = MPLogger.parse_config_from_env()
 MAX_JOB_RETRIES = int(os.getenv('MAX_JOB_RETRIES', '2'))
 
-<<<<<<< HEAD
-EXTENDED_LEASE_TIME = 2 * (TIMEOUT + DWELL_TIME + 30)
-
-=======
 
 if CALLSTACK_INSTRUMENT is True:
     # Must have JS_INSTRUMENT True for CALLSTACK_INSTRUMENT to work
     JS_INSTRUMENT = True
 
 EXTENDED_LEASE_TIME = 2 * (TIMEOUT + DWELL_TIME + 30)
->>>>>>> c8e31e75
 
 # Loads the default manager params
 # We can't use more than one browser per instance because the job management
@@ -130,7 +125,6 @@
 unsaved_jobs = list()
 unsaved_jobs_lock = Lock()
 
-<<<<<<< HEAD
 shutting_down = False
 
 
@@ -150,18 +144,11 @@
     signal.signal(sig, on_shutdown(manager, unsaved_jobs_lock))
 
 
-def mark_job_done(logger: logging.Logger, unsaved_jobs_lock: Lock,
-                  job_queue: rediswq.RedisWQ, job: bytes) \
-        -> Callable[[], None]:
-    def callback() -> None:
-=======
-
 def get_job_completion_callback(logger: logging.Logger,
                                 unsaved_jobs_lock: Lock,
                                 job_queue: rediswq.RedisWQ,
                                 job: bytes) -> Callable[[], None]:
-    def callback():
->>>>>>> c8e31e75
+    def callback() -> None:
         with unsaved_jobs_lock:
             logger.info("Job %r is done", job)
             job_queue.complete(job)
@@ -196,24 +183,14 @@
                              "seconds", time.time() - no_job_since)
         time.sleep(5)
         continue
-<<<<<<< HEAD
-    no_job_since = None
-=======
-
->>>>>>> c8e31e75
     unsaved_jobs.append(job)
     retry_number = job_queue.get_retry_number(job)
     site_rank, site = job.decode("utf-8").split(',')
     if "://" not in site:
         site = "http://" + site
-<<<<<<< HEAD
-    manager.logger.info("Visiting %s...", site)
-    callback = mark_job_done(manager.logger, unsaved_jobs_lock, job_queue, job)
-=======
     manager.logger.info("Visiting %s..." % site)
     callback = get_job_completion_callback(
         manager.logger, unsaved_jobs_lock, job_queue, job)
->>>>>>> c8e31e75
     command_sequence = CommandSequence.CommandSequence(
         site, blocking=True, reset=True, retry_number=retry_number,
         callback=callback, site_rank=site_rank
