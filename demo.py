--- conflicted
+++ resolved
@@ -39,11 +39,7 @@
     # Parallelize sites over all number of browsers set above.
     # (To have all browsers go to the same sites, add `index='**'`)
     command_sequence = CommandSequence.CommandSequence(
-<<<<<<< HEAD
-        site, reset=True, blocking=True,
-=======
         site, reset=True,
->>>>>>> c8e31e75
         callback=lambda val=site: print("CommandSequence {} done".format(val)))
 
     # Start by visiting the page
