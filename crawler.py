
import json
import logging
import os
import signal
import time
from functools import partial
from threading import Lock

import boto3
import sentry_sdk

from automation import CommandSequence, MPLogger, TaskManager
from automation.utilities import rediswq
from test.utilities import LocalS3Session, local_s3_bucket

# Configuration via environment variables
REDIS_HOST = os.getenv('REDIS_HOST', 'redis-box')
REDIS_QUEUE_NAME = os.getenv('REDIS_QUEUE_NAME', 'crawl-queue')
CRAWL_DIRECTORY = os.getenv('CRAWL_DIRECTORY', 'crawl-data')
S3_BUCKET = os.getenv('S3_BUCKET', 'openwpm-crawls')
HTTP_INSTRUMENT = os.getenv('HTTP_INSTRUMENT', '1') == '1'
COOKIE_INSTRUMENT = os.getenv('COOKIE_INSTRUMENT', '1') == '1'
NAVIGATION_INSTRUMENT = os.getenv('NAVIGATION_INSTRUMENT', '1') == '1'
JS_INSTRUMENT = os.getenv('JS_INSTRUMENT', '1') == '1'
JS_INSTRUMENT_MODULES = os.getenv('JS_INSTRUMENT_MODULES', None)
SAVE_CONTENT = os.getenv('SAVE_CONTENT', '')
PREFS = os.getenv('PREFS', None)
DWELL_TIME = int(os.getenv('DWELL_TIME', '10'))
TIMEOUT = int(os.getenv('TIMEOUT', '60'))
SENTRY_DSN = os.getenv('SENTRY_DSN', None)
LOGGER_SETTINGS = MPLogger.parse_config_from_env()
MAX_JOB_RETRIES = int(os.getenv('MAX_JOB_RETRIES', '2'))

# Loads the default manager params
# We can't use more than one browser per instance because the job management
# code below requires blocking commands. For more context see:
# https://github.com/mozilla/OpenWPM/issues/470
NUM_BROWSERS = 1
manager_params, browser_params = TaskManager.load_default_params(NUM_BROWSERS)

# Browser configuration
for i in range(NUM_BROWSERS):
    browser_params[i]['http_instrument'] = HTTP_INSTRUMENT
    browser_params[i]['cookie_instrument'] = COOKIE_INSTRUMENT
    browser_params[i]['navigation_instrument'] = NAVIGATION_INSTRUMENT
    browser_params[i]['js_instrument'] = JS_INSTRUMENT
    if JS_INSTRUMENT_MODULES:
        browser_params[i]['js_instrument_modules'] = JS_INSTRUMENT_MODULES
    if SAVE_CONTENT == '1':
        browser_params[i]['save_content'] = True
    elif SAVE_CONTENT == '0':
        browser_params[i]['save_content'] = False
    else:
        browser_params[i]['save_content'] = SAVE_CONTENT
    if PREFS:
        browser_params[i]['prefs'] = json.loads(PREFS)
    browser_params[i]['headless'] = True

# Manager configuration
manager_params['data_directory'] = '~/Desktop/%s/' % CRAWL_DIRECTORY
manager_params['log_directory'] = '~/Desktop/%s/' % CRAWL_DIRECTORY
manager_params['output_format'] = 's3'
manager_params['s3_bucket'] = S3_BUCKET
manager_params['s3_directory'] = CRAWL_DIRECTORY

# Allow the use of localstack's mock s3 service
S3_ENDPOINT = os.getenv('S3_ENDPOINT')
if S3_ENDPOINT:
    boto3.DEFAULT_SESSION = LocalS3Session(endpoint_url=S3_ENDPOINT)
    manager_params['s3_bucket'] = local_s3_bucket(
        boto3.resource('s3'), name=S3_BUCKET)

# Instantiates the measurement platform
# Commands time out by default after 60 seconds
manager = TaskManager.TaskManager(manager_params, browser_params,
                                  logger_kwargs=LOGGER_SETTINGS)

# At this point, Sentry should be initiated
if SENTRY_DSN:
    # Add crawler.py-specific context
    with sentry_sdk.configure_scope() as scope:
        # tags generate breakdown charts and search filters
        scope.set_tag('CRAWL_DIRECTORY', CRAWL_DIRECTORY)
        scope.set_tag('S3_BUCKET', S3_BUCKET)
        scope.set_tag('HTTP_INSTRUMENT', HTTP_INSTRUMENT)
        scope.set_tag('COOKIE_INSTRUMENT', COOKIE_INSTRUMENT)
        scope.set_tag('NAVIGATION_INSTRUMENT', NAVIGATION_INSTRUMENT)
        scope.set_tag('JS_INSTRUMENT', JS_INSTRUMENT)
        scope.set_tag('JS_INSTRUMENT_MODULES', JS_INSTRUMENT)
        scope.set_tag('SAVE_CONTENT', SAVE_CONTENT)
        scope.set_tag('DWELL_TIME', DWELL_TIME)
        scope.set_tag('TIMEOUT', TIMEOUT)
        scope.set_tag('MAX_JOB_RETRIES', MAX_JOB_RETRIES)
        scope.set_tag('CRAWL_REFERENCE', '%s/%s' %
                      (S3_BUCKET, CRAWL_DIRECTORY))
        # context adds addition information that may be of interest
        scope.set_context("PREFS", PREFS)
        scope.set_context("crawl_config", {
            'REDIS_QUEUE_NAME': REDIS_QUEUE_NAME,
        })
    # Send a sentry error message (temporarily - to easily be able
    # to compare error frequencies to crawl worker instance count)
    sentry_sdk.capture_message("Crawl worker started")

# Connect to job queue
job_queue = rediswq.RedisWQ(
    name=REDIS_QUEUE_NAME,
    host=REDIS_HOST,
    max_retries=MAX_JOB_RETRIES
)
manager.logger.info("Worker with sessionID: %s" % job_queue.sessionID())
manager.logger.info("Initial queue state: empty=%s" % job_queue.empty())

unsaved_jobs = list()
unsaved_jobs_lock = Lock()
<<<<<<< HEAD
shutting_down = False


def on_shutdown(manager, unsaved_jobs_lock):
    def actual_callback(signal, frame):
        global shutting_down
        with unsaved_jobs_lock:
            shutting_down = True
        manager.close()
    return actual_callback


# Register signal listeners for shutdown
for sig in [signal.SIGTERM, signal.SIGINT]:
    signal.signal(sig, on_shutdown(manager, unsaved_jobs_lock))


def mark_job_as_done(unsaved_jobs_lock, job_queue, unsaved_jobs):
    def actual_callback(job):
        global shutting_down
        with unsaved_jobs_lock:
            if not shutting_down:
                # only mark jobs as complete if they didn't run during shutdown
                job_queue.complete(job)
            unsaved_jobs.remove(job)
    return actual_callback


callback_per_job = mark_job_as_done(unsaved_jobs_lock, job_queue, unsaved_jobs)
=======


def mark_job_done(logger: logging.Logger, unsaved_jobs_lock: Lock,
                  job_queue: rediswq.RedisWQ, job: bytes):
    def callback():
        with unsaved_jobs_lock:
            logger.info("Job %r is done", job)
            job_queue.complete(job)
            unsaved_jobs.remove(job)
    return callback


>>>>>>> f5ce99cc
# Crawl sites specified in job queue until empty
while not job_queue.empty():
    job_queue.check_expired_leases()
    with unsaved_jobs_lock:
<<<<<<< HEAD
=======
        manager.logger.debug("Currently unfinished jobs are: %s", unsaved_jobs)
>>>>>>> f5ce99cc
        for unsaved_job in unsaved_jobs:
            if not job_queue.renew_lease(unsaved_job,
                                         2 * (TIMEOUT + DWELL_TIME + 30)):
                manager.logger.error("Unsaved job: %s timed out", unsaved_job)

    job = job_queue.lease(
        lease_secs=TIMEOUT + DWELL_TIME + 30, block=True, timeout=5
    )
    if job is None:
        manager.logger.info("Waiting for work")
        time.sleep(5)
        continue
<<<<<<< HEAD

    unsaved_jobs.append(job)
    callback = partial(callback_per_job, job)

=======
    unsaved_jobs.append(job)
>>>>>>> f5ce99cc
    retry_number = job_queue.get_retry_number(job)
    site_rank, site = job.decode("utf-8").split(',')
    if "://" not in site:
        site = "http://" + site
    manager.logger.info("Visiting %s..." % site)
    callback = mark_job_done(manager.logger, unsaved_jobs_lock, job_queue, job)
    command_sequence = CommandSequence.CommandSequence(
        site, blocking=True, reset=True, retry_number=retry_number,
        callback=callback, site_rank=site_rank
    )
    command_sequence.get(sleep=DWELL_TIME, timeout=TIMEOUT)
    manager.execute_command_sequence(command_sequence)
manager.logger.info("Job queue finished, exiting.")
manager.close()

if SENTRY_DSN:
    sentry_sdk.capture_message("Crawl worker finished")<|MERGE_RESOLUTION|>--- conflicted
+++ resolved
@@ -4,8 +4,8 @@
 import os
 import signal
 import time
-from functools import partial
 from threading import Lock
+from typing import Callable
 
 import boto3
 import sentry_sdk
@@ -114,7 +114,7 @@
 
 unsaved_jobs = list()
 unsaved_jobs_lock = Lock()
-<<<<<<< HEAD
+
 shutting_down = False
 
 
@@ -132,24 +132,10 @@
     signal.signal(sig, on_shutdown(manager, unsaved_jobs_lock))
 
 
-def mark_job_as_done(unsaved_jobs_lock, job_queue, unsaved_jobs):
-    def actual_callback(job):
-        global shutting_down
-        with unsaved_jobs_lock:
-            if not shutting_down:
-                # only mark jobs as complete if they didn't run during shutdown
-                job_queue.complete(job)
-            unsaved_jobs.remove(job)
-    return actual_callback
-
-
-callback_per_job = mark_job_as_done(unsaved_jobs_lock, job_queue, unsaved_jobs)
-=======
-
-
 def mark_job_done(logger: logging.Logger, unsaved_jobs_lock: Lock,
-                  job_queue: rediswq.RedisWQ, job: bytes):
-    def callback():
+                  job_queue: rediswq.RedisWQ, job: bytes) \
+        -> Callable[[], None]:
+    def callback() -> None:
         with unsaved_jobs_lock:
             logger.info("Job %r is done", job)
             job_queue.complete(job)
@@ -157,15 +143,11 @@
     return callback
 
 
->>>>>>> f5ce99cc
 # Crawl sites specified in job queue until empty
 while not job_queue.empty():
     job_queue.check_expired_leases()
     with unsaved_jobs_lock:
-<<<<<<< HEAD
-=======
         manager.logger.debug("Currently unfinished jobs are: %s", unsaved_jobs)
->>>>>>> f5ce99cc
         for unsaved_job in unsaved_jobs:
             if not job_queue.renew_lease(unsaved_job,
                                          2 * (TIMEOUT + DWELL_TIME + 30)):
@@ -178,14 +160,7 @@
         manager.logger.info("Waiting for work")
         time.sleep(5)
         continue
-<<<<<<< HEAD
-
     unsaved_jobs.append(job)
-    callback = partial(callback_per_job, job)
-
-=======
-    unsaved_jobs.append(job)
->>>>>>> f5ce99cc
     retry_number = job_queue.get_retry_number(job)
     site_rank, site = job.decode("utf-8").split(',')
     if "://" not in site:
